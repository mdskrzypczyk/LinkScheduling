\documentclass{article}
\usepackage[utf8]{inputenc}
\usepackage{amsmath}
\usepackage{graphicx}
\usepackage[a4paper, margin=1in]{geometry}

\title{Literature Study Notes}
\author{mdskrzypczyk }
\date{August 2019}

\begin{document}

\maketitle

\section{Other Notes}
\begin{itemize}
    \item Our problem is not necessarily circuit-switching.  This is because a path on circuit switching is reserved even when no data is flowing.  In what I have done so far, I only reserve a link for a brief period of time, not the whole time the full-length link is being built.  Reserving the whole path for the full entanglement link generation may be one approach to doing so but does not describe the internal coordination by the nodes for generating the entangled link.  The occupied timespan can be optimized though based on the available slots.
    \item My approach resembles more closely the packet-switched network where only the links have schedules and are only occupied for the duration a link needs to be built across it.
\end{itemize}

\section{Time Slot Allocation for Real-Time Messageswith Negotiable Distance Constraints}
Libin Dong, Rami Melhem, Daniel Moss

\subsection{Thoughts}
\begin{itemize}
    \item Could be useful for repeating schedules to get applications $n$ pairs.
\end{itemize}

\subsection{Notes}
\begin{itemize}
    \item (Real-time traffic) Periodic Scheduling Problem - Events and activities to be identically repeated at a constant rate.  Periodic phenomena may arise either naturally, or as the consequence of imposed constraints for the reasons of convenience or efficiency.  In particular this may occur whenever a finite set of actions must be repeated with an infinite time horizon.
    \begin{itemize}
        \item Rate-monotonic-scheduling (RMS)
        \item Earliest-deadline-first (EDF)
    \end{itemize}
    \item Periodic tasks/messages must satisfy a timing constraint requirement relative to the finishing time of a previous instance (ref 5), defined as the distance constraint system model
    \begin{itemize}
        \item Example - Along a network link of bandwidth $B$ a video stream may require data transmission at a rate of $R \times B$ where $R$ is a proportion of full bandwidth.  The average distance between the transmission of consecutive frames must be $1/R$ time slots.  In order to maintain human perception condition of video, time interval between two consecutive video frames must not exceed some maximum value, $D$, which is taken as the distance constraint requirement of the message stream.  Scheduling algorithms for periodic model are not applicable to distance constraint model.
        \item Distance constraint scheduling closely related to pinwheel problem ($A=\{a_1,...,a_n$ with $a_1 \leq ... \leq a_n$, find an infinite sequence of symbols such that symbol $i$ occurs within any interval of $a_i$ slots).  Density $\rho(A)=\sum_{i=1}^n \frac{1}{a_i}$ used for schedules, various bounds $\rho_{max}$ based on method.
    \end{itemize}
    \item Average and maximum distance between slots considered the same but this characterization fails to represent real-time applications (example provided).  Can relax a distance constraint for a stream allows finding a schedule.
    \item Paper proposes pre-allocation based scheme for scheduling $n$ message streams with rate and maximum distance constraint requirements.  Rate requirement is critical QoS requirement which cannot be violated while distance constraint is negotiable.  If a distance constraint cannot be satisfied a negotiation for relaxing it may be done and the algorithm terminates if negotiation fails.
    \item Set of streams $\mathcal{M}=\{(A_i, D_i)\}$ where $A_i$ and $D_i$ represent numbers of slots and $A_i \leq D_i$.  Total density factor $\rho(\mathcal{M}) = \sum_{i=0}^n \frac{1}{A_i} \leq 1$ in order to obtain a feasible schedule.
    \item First calculate the size of the schedule $N$ to satisfy above. By taking LCM of all $A_i$ we are guaranteed there is at least one such $N$, it may be large and it is possible to check if there are smaller $N$ that satisfy.  Example calculating this value is provided in Example 2.
    \item Time slot allocation algorithm similar to EDF used.
    \begin{itemize}
        \item Highest priority is assigned to the message stream with earliest deadline.
        \item Main difference is that EDF has fixed ready times and deadlines while this algorithm allows dynamically calculating ready time and deadline based on allocation of the previous instance and distance constraint requirement.
        \item Deadline of next instance calculated so that distance between current instance and next instance does not exceed distance constraint (\emph{forward} direction).
        \item Allocation pattern repeats every $N$ slots so distance between first instance in current template and last instance in previous template should also be constrained (\emph{backward} direction).
        \item Algorithm sets initial distance parameter to $A_i$ and only increases towards $D_i$ when negotiation fails.
        \item Tie-breaking EDF using $\frac{distance}{D_i}$, ie. the message stream that has least flexibility in increasing distance constraint.
    \end{itemize}
    \item Performance evaluation and use for WDMA passive star couplers.
\end{itemize}

\section{Assignment of Segmented Slots EnablingReliable Real-Time Transmission inIndustrial Wireless Sensor Networks}
Dong Yang,Member, IEEE, Youzhi Xu, Hongchao Wang,Member, IEEE,Tao Zheng,Student Member, IEEE, Hao Zhang, Hongke Zhang, and Mikael Gidlund,Member, IEEE

\subsection{Thoughts}
\begin{itemize}
    \item Retransmission strategies might be useful when considering links that may not be able to succeed within their timeslots?
    \item Notion of superframe based on the application. What timeframe could be used for the frame in quantum networks for establishing links?
    \item Routing-ordered slot scheduling may be useful for deciding which order the incoming batch of routes should be satisfied.
    \item Techniques for separating slots to allow retransmision before next hop transmission cannot really be used in quantum networks due to decoherence.
    \item SS/CCA method in FSC involves communicating with other nodes.  May work on smaller WSNs but will not work at long distances when latencies become larger.
    \item Breaking down superframes into dedicated/shared portions may allow second chance at completing a long distance link.  Dedicated/periodic portion could be used for when multiuple pairs are requested and single pairs could go into a dedicated portion of the superframe.
    \item Markov chain model involving the probability of successful transmission may be useful given link establishment is probabalistic.
    \item Packet aggregation is used for ordering the slot assignments, is there a way link aggregation could be employed at this stage?
    \item Scheduling in IWSN and classical network transmission is a waterfall process, you need to hop in one direction.  In quantum networks the long distance link can in principle be built in any order, reverse, random, etc.
\end{itemize}

\subsection{Notes}
\begin{itemize}
    \item TMDA used in wireless sensor networks because it allows internal channel access contentions to be avoided totally and a significant reduction in transmission errors.
    \item None of the existing IWSNs slot-scheduling studies [31]–[33] considered this problem. Although [33] andIEEE 802.15.4e have mentioned the shared slot (SS) scheduling for retransmission in IWSNs, they simply assign some SSs atthe end of the superframe used for retransmission.
    \item The main motivations of this paper are from the challenges, including slot resource constraints, inefficient SS competition, routing-ordered slot scheduling, and rescheduling caused by nk or node failure, encountered in a real IWSN deployment, where the application was the real-time monitoring of welder machines.
    \item Retransmission unpredictable, propose new shared slot competition algorithm called fast slot competition to improve success rate of retransmissions with limited slot resources.
    \item New slot scheduling algorithm Segmented Slot Assignment (SSA) with main purpose to improve retransmission efficiency.
    \item Concept of free node to decrease complexity and cost of rescheduling caused by link or node failure.
    \item Duration of superframe chosen based on the sampling period of IWSN application network.  Used 500 ms and due to slot length in WirelessHART standard of 10ms this means each superframe has 50 slots.
    \item Devices assumed to have simplex radios meaning one slot used for receiving and one slot for transmitting.  Some slots are dedicated to retransmitting erroneous packets as well as periodic messages like keep-alive, need to consider how to use slots in a good way.
    \item Routing-ordered slot scheduling - Consider the order of routes and corresponding slot assignments.
    \item Rescheduling costs bandwidth and time to update all nodes (ref 37 highlight).  Paper defines metrics rescheduling convergence time (time period from a link or node failure to recovery by rescheduling, \#slots) and rescheduling overhead (Rescheduling information issued to the related nodes and is quantified by the number of related nodes).
    \item Superframes broken into a dedicated-slot part and a shared-slot part where dedicated-slot portion used for periodic sample packets and shared-slot part used for retransmission of error packets.
    \item Fast Slot Competition (FSC)
    \begin{itemize}
        \item Current exponential backoff algorithms for CSMA/CA result in shared slot running out of current superframe, aggravated by restraint SS resource.  Aims to improve retransmission success rate in current superframe with limited number of SS.
        \item CCA used in IEEE wireless standards to determine whether a medium is idle. FSC embeds multiple CCA slots into SS for channel sense operation.  In this scheme, when a CCA slot (chosen at random from within the SS) is detected to see that the SS is idle, a preamble reserving the channel is sent immediately.  Competitors see this preamble and wait until the next SS to compete without exponential backoff.
        \item Analysis includes Markov chain formulation and analysis with number of dedicated-slots/shared-slots/probability of successful transmission.
    \end{itemize}
    \item Shared slots are not placed after every dedicated slot due to restricted slot resources.
    \item Slot scheduling based on hops - Schedule transmissions in order based on number of remaining hops.  Also proposes placing Shared Slots between every set of dedicated slots that belong to a specified hop count.  Rescheduling due to link or node failure is complicated (example in figure 9 provided).
    \item Rescheduling with free node concept proposed.  Free nodes are one-hop nodes that have no descendents (figure 1). Rationale of free node concept is that transmission from one-hop nodes to the sink can be done in any segment of the superframe without affecting the slot segmenting scheduling.
    \item Slot-Scheduling Algorithm (SSA)
    \begin{itemize}
        \item
    \end{itemize}
\end{itemize}

\section{An improved algorithm for slot selection in the AEtherealNetwork-on-Chip}
Radu Stefan and Kees Goossens

\subsection{Thoughts}
\begin{itemize}
    \item Paper focuses on slot selection algorithm and ignores path selection, similar to what is done in project
    \item The paper (seems to) focus on scheduling for access to a common communication bus resource between many chips in a network. Not very applicable to our problem.
\end{itemize}

\subsection{Notes}
\begin{itemize}
    \item "The slot selection algorithm is given the set of availableslots on a path has the task of identifying a minimal subsetof slots that provide the required bandwidth and latency."
    \item Bandwidth expressed in words/slot table revolution (?).  Calculated from bandwidth of link, size of a slot table, and required bandwidth.
    \item Maximum latency expressed in units of length in time of a slot obtained by subtracting from latency required by application the latency that is due to network traversal which is computed from the path length.
    \item Previous algorithms address latency and bandwidth requirements separately and is greedy that only takes optimal decisions locally.
    \item Proposed algorithm optimizes according to both criteria and is optimal in that it uses minimal number of time slots.
    \item Build partial solutions.
\end{itemize}

\section{Time Slot Schedule based Minimum Delay Graph in TDMA Supported Wireless Industrial System}
Yonghoon Chung and Ki-hyung Kim, Seung-wha Yoo

\subsection{Thoughts}
\begin{itemize}
    \item Advertising time slot schedules to machines in a network is known as a "provisioning process".
    \item Assumes a fixed time slot schedule for wireless devices, not really applicable to our problem, maybe to network layer?  Could be interesting if a different approach is to install a schedule for building links in the network in a specific order and then a node has to determine which set of hops/links should be used.  But in these types of scenarios how is the underlying time slot schedule derived?
\end{itemize}

\subsection{Notes}
\begin{itemize}
    \item Focuses on graph generation method by considering the schedule of time slot in superframe.
    \item Time Division Multiple Access based MAC protocol used by the data link layer as it is contention free and prevents network collisions.  Makes impossible that more than one node sends packets at the same time.
    \item On top of TDMA, the network layer maintains a graph of paths and secondary paths for guaranteed transmission routes.
    \item Propose a time slot scheduled based graph generation method in the TDMA network for minimizing the end-to-end delay and round-trip delay time.  "Minimum delay graph generation algorithm"
    \item ELHFR algorithm (Shortest Path Graph) is a graph generation method that defines the graph has minimum number of hops from source to destination.  Draws graph using shortest path algorithm.
    \item If graph installed according to the network joining order the graph detoured due to an inefficiency can be generated.  To prevent this, nodes use a BFS tree and distance vector method like AODV (ref 8)
    \item Assume a fixed time slot schedule for transmission in a wireless network and then tries to determine the shortest number of time slots where hops may be used to get message from source to destination.
\end{itemize}


\section{Dynamic Scheduling of Real-Time Messages over an Optical Network}
Cheng-Chi Yu and Sourav Bhattacharya

\subsection{Thoughts}
\begin{itemize}
    \item Idea of (time, wavelength) TWDM scheduling could be used as a base for (time, communication qubit) model?
    \item Hard and soft deadlines can be established based on fidelity requirements?  Hard deadline being the lowest acceptable fidelity.
    \item Ideas for inputs to analysis may be useful, ie. load, proximity of deadline values, relative mix of hard and soft deadline messages, as well as priority levels.
    \item Figure 1 slot schedules resemble our schedules very closely.
    \item Idea for preempting - When a new link request comes in we can filter out links that have a lower priority than the incoming one, schedule the link, and then preempt links that overlap with it when considering the remove priority links.
    \item Can use similar scheduling heuristics based on how many links need to be preempted (want least number) and priority of the link.
\end{itemize}

\subsection{Notes}
\begin{itemize}
    \item Consider dynamic scheduling in a Time-Wave Division Multiplexing (TWDM) transmission schedule where slots are denoted by (time, wavelength)
    \item Time-critical messages have hard and soft deadlines (hard have highest priority and soft are user defined lower priority levels).
    \item Goal is to schedule the messages, all or as many as possible following the priority ordering.
    \item Previous research is in static scheduling policies which cannot adapt to varying traffic conditions or dynamic scheduling for non-realtime traffice.
    \item Performance measured in simulation where input factors include load, proximity of the deadline values, realtive mix of hard and soft real-time messages, and priority levels of the messages.
    \item Real-time is critical need for many computing and communication applications (form QoS needs).
    \item Real-time scheduling process issues addressed in ref 6.
    \item Notion of deadline and real-time network traffic management in ref 3.
    \item Delay concept in optical network addressed from a complimentary point of view in ref 2.  Proposes design of optimum TDM schedule for broadcast WDM networks to construct transmission schedules of length contrained by the lower bound of tuning ltencies.
    \item TDM-to-WDM data format conversion in ref 1.
    \item Real-time TWDM network issues discussed in ref 5, proposed a distributed adaptive protocol for deadline critical service on an optical network.  Makes use of a single token circulating through control wavelength for communicating status information between each node and controlling access to each of wavelength.
    \item Assumes a centralized controller for the network which schedules transmission in the network, allocates bandwidth, and perfroms admission control when a new message is generated.
    \item Reference 8 has discussion about network topology and TWDM embedded implementation.
    \item Deadline needs of multiple priority class traffic are traded against each other to best satisfy higher priority messages.
    \item Proposed approach extends to multihop networks has well, analytical techniques compute the optimum number of slots required (minimally for hard RT messages and desirably for soft RT messages) for each real-time message.
    \item Implemented using a heuristic scheduling algorithm with three proposed heuristics to select the message to be preempted on a dynamic basis.
    \item System behavior:
    \begin{itemize}
        \item Source node of the network computes an optimum bandwidth according to message size, end-to-end deadline, and other system data.
        \item Source ndoe sends a request to the centralized controller to transmit a message.  Request includes computed results, priority, and routing path.
        \item Controller may reject request or acknowledge and compute a new schedule, will update all nodes with modified schedule.
        \item Controller computes the optimum number of slots required for meeting the deadline and then decides to allocate bandwidth to the new message or reject.
    \end{itemize}
    \item To improve chances of lower priority messages being successfully transmitted, additional slack is added to the optimum number of needed slots, when preemption occurs only the needed slots for higher priority message are removed and there is still some chance the remaining slots for the lower priority message are sufficient.
    \item Heuristics - ALP (Any lower priority) - Removes any lower priority message and does not consider the message size or exact priority level. Simple, but may waste bandwidth in transmission schedule when swapping one or several large bandwidth messages.  LPF (lowest priority first) identifies the message with lowest priority and preempts it.  Similar to ALP with issues but may also cause starvation.  Searching lowest priority message may have overhead. CSS (Closest slot size) preempt messages with lower priority and closest number of required slots.  Reduces the number of messages preempted, also has setbacks.
    \item Analysis fixes a new message generation probability and sweeps the average deadline and computes the successful transmission rate.
    \item
\end{itemize}


\section{Routing and Time-Slot Assignment in Photonic Circuit Switching Networks}
Wing Wa Yu, Albert K. Wong, C.-T. Lee

\subsection{Thoughts}
\begin{itemize}
    \item Minimizing buffering requirement could be useful for future devices to reduce the number of different paths a node is building links for.  Ie. we don't want to store qubits for different paths at the same time and would prefer to establish both sides of a link as close together in time as possible.  May be relevant in how we want to store the first qubit for as little time as possible.
    \item Primary difference between our problem is that packets need to flow in path order in classical networks whereas links in quantum networks can be built in an order along the path.
    \item Another heuristic that is worth exploring is minimizing the timespan of the set of the selected slots.
    \item Best slot method for slot assignment resembles current brute forcing algorithm with extension that schedules are searched with links in every possible order rather than first available slot in the forward direction.
    \item Random method may be useful also for removing the overhead of searching the best slot for all initial slots.
\end{itemize}

\subsection{Notes}
\begin{itemize}
    \item Objective to explore PCS as a method to sub-divide individual wavelengths. Consider ways to route and select time slots for photonic circuits so that buffering requirement in the network can be minimized.  Three heuristic models presented.
    \item Routing and Time slot Assignment problem is similar to Wavelength Routing and Assignment for WDM networks.
    \item Used heuristic aims to minimize total buffering delay.
    \item First routing algorithm is based on the time slot schedules used at the nodes.  Shortest path (Dijkstra) using the reciprocal of the residual bandwidth (available time slots) of each link as the link cost.  Two different slot assignment schemes are then used.  Random method selects one of the incoming slots that is available and then takes the first available slot in the subsequent links.  Best slot method searches all available slots of the first link and sees which one has minimum total buffering delay (uses first available slot on each subsequent link).
    \item Second routing algorithm uses path vector routing.
\end{itemize}


\section{Study on the Problem of Routing, Wavelength and Time-slot Assignment toward Optical Time-slot Switching Technology}
Shan, Dai, Sun, Zhu, Liu

\subsection{Thoughts}
\begin{itemize}
    \item Consideration for slot-size is a good discussion point, guardtime needs to be taken into account for response times of devices operating at the end nodes.
    \item
\end{itemize}

\subsection{Notes}
\begin{itemize}
    \item Existing transmission control protocols and scheduling algorithms for OBS networks lack ways to deal with QoS guarantee and contention avoidance.  Examples include JET (ref 1/2), JIT (ref 4), Horizon scheduling.
    \item One-way resource reservation mechanisms and uncertain burst size are incapable of providing connection-oriented services.
    \item Define $T$ as the average duration of a connection, if the time-slot size is fixed, the $T$ will be a constant time, $\frac{1}{T}=\mu$ will be the rate of service.
    \item Designing of time-slot size and frame length should be taken into account carefully, guardtime is needed to defend optical switch operation, current response time of optical switch is from several nanoseconds to hundreds of nanoseconds
    \item p-distribution approach tries to spread out subsequent slots by occupying the index of the next available slot according to a probability distribiution.  distribution function can be modified based on the priority of the traffic.
\end{itemize}


\section{Scheduling Multirate Sessions in Time Division Multiplexed Wavelength-Routing Networks}
Subramaniam, Harder, Choi

\subsection{Thoughts}
\begin{itemize}
    \item Timing synchronization for All Optical Network testbed in ref 4 with 250 microsecond frames with 128 slots is impressive.  The techniques used here may be used to argue feasibility of using short frame/slot lengths in our work?
    \item My current work focuses on scheduling links to optimize the fidelity, but that doesn't seem to be what we want from such a scheduler.  Here, network throughput is optimized.  Maybe we should also focus on maximizing the network throughput while maintaining fidelity at least what is requested.
    \item This paper considers two scheduling strategies, 1) contiguous assignment of all slots of a session on one wavelength (sounds like 1 comm q  and 1 storage q at all nodes), and 2) noncontiguous assignment of a session's slots on possibly multiple wavelengths (multiple comm/storage qubits).
    \item Work has some nice proofs worth referencing.
\end{itemize}

\subsection{Notes}
\begin{itemize}
    \item Address off-line multirate session scheduling problem, ie the problem of assigning time slots and wavelengths to a given static set of multirate sessions in ring topologies.
    \item Given a set of sessions and their relative rates, objective is to maximize network throughput.  This translates to the problem of minimizing the maximum length of a TDM frame over all wavelengths.
    \item Present a scheduling algorithm with provable worst-case bounds on frame length for multirate session scheduling.  Show off-line single-rate session scheduling problem is equivalent to the off-line wavelength assignment problem and hence obtain bounds on frame length.
    \item Share sessions on the same wavelength using TDM rather than giving a session the full bandwidth of a wavelength.
    \item In a circuit-switched network, slots are assigned during session establishment, and therefore the cycle of switching patterns for each node is known once the sessions are established.  Routing nodes can be programmed to follow this cycle of patterns for each frame.  Allowing guard times between time slots and increasing the duration of slots can be used to mitgate the effects of slow reconfiguration times (ref 3).
    \item Feasibility of timing synchronization for the TDM scheme has been demonstrated in the metropolitan area by the All Optical Network testbed (ref 4).  Each from is 250$\mu s$ long and consists of 128 slots.
    \item Objective function is to maximize network throughput.  Given long-term traffic demands of sessions, it is reasonable to provision the network bandwidth in a fair manner (respect the relative rates of sessions) and maximize bandwidth utilization.
    \item Assignment algorithms and performance analysis for a static traffic model can provide insights into the design and performance of algorithms for the dynamic traffic case.
    \item Study ring topology for "practical suitability in metropolitan area networks".
    \item Prior work in ref 4-7.
    \item In either scheduling case "no two sessions may be assigned the same time slot on the same wavelength if their paths share a link".
\end{itemize}


\section{An Optimal Algorithm for Time-slot Assignment in SS/TDMA Satellite Systems}
Wan, Shan, Shen

\subsection{Thoughts}
\begin{itemize}
    \item One optimization may be taken from the work of Bonuccelli et al.  Schedule long path connections first and then direct links in the gaps.
    \item Satellite systems may be a good reference point for how communication needs to behave.  (ref 1, 5, 10, 11, 12)
    \item Satellite Switched TDMA (SS/TDMA)
    \item Optimal in the sense that the length transmission schedule is minimized.
    \item Methodology for scheduling may be useful, ref 13 for BCW algorithm to decompose traffic matrix into a set of switching matrices. Network flow algorithm in ref 14, push-relabel method.
    \item Birkhoff-Von Neumann theorem for $L(R)$.
\end{itemize}

\subsection{Notes}
\begin{itemize}
    \item Revisit Maximum Traffic Time-slot Scheduling (MTTS) for both circuit- and packet-switched traffic in SS/TDMA satellite systems.
    \item Scheduled circuit-switched traffic first into TDMA frames and then inserted packets into empty frames.
    \item Referred to as Incremental Time-slot Assignment (ITSA) Problem and proved to be NP-hard.
    \item MTTS problem is NOT NP-hard, optimal algorithm based on aggregating the traffic into scheduled TDMA frames based on network flow method.
    \item MTTS seeks for an assignment of maximum packets from packet-switch traffice to circuit-switched traffic such that these packets can be transmitted with circuit-switched traffic together.
    \item Traffic matrix $R$ as an $N \times N$ matrix with non-negative integers.  Each entry $r_{ij}^R$ defines the number of packets to be transmitted from input port i to output port j in a switch.  $|R|=\sum_{i,j} r_{ij}$ is the total number of packets in a traffic matrix $R$. Duration of traffic matrix is the maximum sum of any column or row. Consider traffic matric $P_c$ of circuit-switched traffic and $P_p$ of packet-switched traffic.
    \item Switching matrix $S$ is a traffic matrix that has at most one entry in any row or column.
    \item The length of a schedule $L(R)$ denote the duration fo the traffic matrix where $L(R)$ is the maximum sum along any column or row in the traffix matrix. ($max(max_j(\sum_i R_{ij}), max_i(\sum_j R_{ij}))$).
    \item A transmission schedule in this case is optimal if the length of the schedule is minimized.
    \item Technique of old algorithm
    \begin{itemize}
        \item Construct schedule for static circuit-switched traffic $P_c$ by decomposition of $P_c$ into a set of switching matrices $S_1, S_2,...,S_m$ using BCW algorithm (ref 13.) such that $S_1 + S_2 + ... + S_m = P_c$.
        \item For each switching matrix $S_i$, fill gaps (unused slots) with packets from $P_p$.  ITSA problem was to determine a set of packets $R_p$ selected from $P_p$ and insert these packets into at least one of the switching matrices such that the new switching matrices can still be scheduled in $L(P_c)$ time slots and $|R_p|$ is maximized.
        \item These switching matrices are fixed and causes the problem to be NP-hard.
    \end{itemize}
    \item Optimal Algorithm
    \begin{itemize}
        \item Main difference for MTTS and ITSA is that the switching matrices obtained from decomposing $P_c$ do not have to remain fixed.
        \item Start by turning $P_p$ into a directed bipartite graph $G(U,V,E)$ where nodes $u_i$ corrrespond to rows of $P_p$ and nodes $v_i$ correspond to columns of $P_p$.  Edge set $E$ consists of an edge between $u_i$ and $v_i$ if $d_{ij}^{P_p} \neq 0$. $d_{ij}^{P_p}$ is the entry of $P_p$ in the $i$th row and $j$th column.
        \item Set $D=L(P_c)$.  For each row $i$, compute row vacancy degree $e_i=max\{0, D-\sum_j d_{ij}^{P_c}\}$ and column vacancy degree $f_i = max\{0, \sum_i d_{ij}^{P_c}\}$
        \item Add a source node $T$ and a sink node $K$ to the graph $G(U,V,E)$.  Construct a flow network $G'$ by connecting the source node $T$ to each $u_i$ and connecting each $v_i$ to sink node $K$.  Set the capacity of edge $(T,u_i)$ and $(v_i,K)$ as $e_i$ and $f_i$ respectively.
        \item Apply network flow algorithm (ref 14.) on constructed graph $G'$ to find maximal network flow $f$
        \item Maximal flow $f$ indicates packets that can be promoted to matrix $P_c$. Define $f_{ij}$ as the resulting maximal flow on edge $(u_i, v_j)$.  Particularly, a flow $f_{ij}$ on edge $(u_i, v_j)$ corresponds to promote $f_{ij}$ packets in the row $i$ and column $j$ of matrix $P_c$ to $P_p$.
        \item Construct an $N \times N$ matrix $P_s$, the entry of which on row $i$ and column $j$ is $f_{ij}$, if $f_{ij} exists, otherwise 0$.
        \item Return $P_s$.
        \item $P_s$ is the set of packets in $P_p$ that can be promoted to circuit-switched traffic, the new set of packets is $P_c + P_s$ which is still slotted in $L(P_c)$ time and $P_s$ is maximized.
        \item BCW is used to decompose $P' = P_c + P_s$ into switching matrices that can then be scheduled without conflicts.
    \end{itemize}
    \item Also provide an extension to the MTTS problem where packet-switched data has a deadline after circuit-switched and everything needs to be scheduled.
\end{itemize}


\section{Practical Fast Scheduling and Routingover Slotted CSMA for Wireless Mesh Networks}

\subsection{Thoughts}
\begin{itemize}
    \item Scheduling problem formulation and reduction to PMAX-SAT may be a useful way to see if our problem is NP-Hard.
\end{itemize}

\subsection{Notes}
\begin{itemize}
    \item Focus on wireless mesh networks.
    \item Attempts to come up with a CSMA TDMA schedule to minimize itnerference between transmissions.
    \item Show that the problem is NP-hard and reduce to PMAX-SAT.
\end{itemize}


\section{Scheduling Techniquesfor Hybrid Circuit/Packet Networks}
Liu, Mukerjee, Li, Feltman, Papen, Savage, etc

\subsection{Thoughts}
\begin{itemize}
    \item Hybrid network approach could be a useful way to tackle applications that need lots of entanglement close in time (high-rate) and applications with small amounts of entanglement (low-rate).
    \item Methodology to use an optimal scheduler to gain insight on an effective heuristic may be a good approach to talk about.
    \item Should take into consideration the type of traffic that is flowing through the quantum network to see if there are any properties that could be taken advantage of (like sparsity and skew here for datacenter networks).
\end{itemize}

\subsection{Notes}
\begin{itemize}
    \item Hybrid circuit/packet switched networks place large traffic demands via high-rate circuits and remaining traffice with lower-rate traditional packet-switches.
    \item High utilization requires an efficient scheduling algorithm that can compute proper circuit configurations and balance traffic across the switches.
    \item Formalize hybrid switching problem, explore design space of scheduling algorithms, and provide insight on using such algorithms in practice.  Propose a heuristic-based algorithm Solstice.  Show that it is within 14\% of optimal at scale.
    \item Computing an optimal set of circuit configurations to mazimize circuit-switched utilization has no known polynomial time algorithms, scaling as $O(n!)$ in the number of switch ports (3).
    \item Shed light on optimal/impractical solution that sheds light on how to design an effective heuristic
    \item Algorithm provides higher utilization by taking advantage of the known sparsity and skew of datacenter workloads.
\end{itemize}


\section{A Survey of Network Design Problems and Joint Design Approaches in Wireless Mesh Networks}

\subsection{Thoughts}
\begin{itemize}
    \item Papers for first generations scheduling algorithms on simplified graphs might be useful.
    \item CSMA techniques might be useful, can "ping" a heralding station to detect when the link medium is free.
    \item By "hardwiring" certain repeater protocols along subpaths the requirements for "relatively stable" demand on the subpath may satisfy requirement for TDMA scheduling and achieving maximum throughput.
    \item For the single qubit case it may be possible to model as a matching problem or set covering problem.
    \item Refs 135 and 136 may provide some ideas on converting a centralized algorithm to a distributed one.
\end{itemize}

\subsection{Notes}
\begin{itemize}
    \item References 49 through 58 may be useful for link scheduling, channel assignment, routing.
    \item Sections 4, 5 and 6 deal with link scheduling, channel assignment, routing.
    \item Link scheduling estimates the interference conflicts between the links having transmissiondemands (based on the interference model) and tries to achieve a conflict-free feasible transmission schedule.
    \item First generation of scheduling algorithms (refs 123-127) based on simplified graph models.
    \item When traffic is relatively stable (non-sporadic), TDMA can achieve maximum system capacity.  Distributed implementation is substantially difficult and requires tight time synchronization.  Relatively inflexible to dynamic changes to the topology.  TDMA protocols can be categorized into course-grained and fine-grained protocols.  Coarse-grained protocols emphasis given to link scheduling with various valid assumptions of interference model, traffic demands, and centralized control.  Depend on existing link layer techologies for framing, acknowledgements, while handling medium access and transmission control at upper layers.  Fine-grained TMDA protocols often handle all link layer functions at MAC layer, which makes then increasingly difficult to implement in practice.
    \item Reference 131 provides an LP formulation for node-based and edge-based spatial reuse TDMA scheduling for physical interference model.
    \item Reference 132 provided traffic controlled schedule generation algorithm.
    \item Important to model interference relationship between links based on respective interference model before they can be scheduled.
    \item Problem of link scheduling can be represented as a problem of finding maximum independent set in the conflict graph.  Vertices connect to each other in the conflict graph represent those links of communication graph which interfere with each other and cannot be scheduled simultaneously.
    \item Reference 50 first designs conflict graph for protocol interference model indicating which set of links interfere with each other and cannot be scheduled together.  Conflict graph in physical interference model has vertices which correspond to edges in communication graph.  Directed edge between two vertices whose weight indicates what fraction of the maximum permissable no;ise at the receiver of one link by activity on another link.
    \item Conflcit graph based on interference model adds interference constraints to the LP formulation which optimizes throughput for single source-destination pair.  LP formulation requires calculating all possible transmission schedules and it is shown to be computationally expensive.
    \item Reference 51 proposes a method to simplify the design of conflict graph in the physical interference model.  The node-based conflict graph is designed by keeping the vertex set same as the communication graph and adding di;recting edges uv between vertices u and v whose weight corresponds to the received power at v from the signal transmitted by u.  Only constraint is that node cannot transmit and receive on different links simultaneously.
    \item So this style forms a matching in communication graph.  Propose an efficient polynomial-time scheduling approximation algorithm.
    \item Becomes increasingly difficult to estimate or even bound the optimal scheduler performance.
    \item Reference 134 derives a column generation method using set covering formulation which efficiently solves the scheduling problem.
    \item References 135 and 136 use netwrok flow problem and also provide a distributed scheduling algorithm.
    \item Channel/radio assignment mechanisms try to assign different non-interfering channels to the interfering links to increase overall spatial reuse.  References 52 and 167 discuss import design issues and practical challenges while designing multi-channel protocols for WMNs.  Channel assignment protocols can be broadly classified in static, dynamic, and hybrid schemes.
    \item Channel assignment problem can be modeled as edge-coloring of the network graph and related well-known heuristics or algorithms can be applied for the solution.
    \item
\end{itemize}


\section{GarQ: An Efficient Scheduling Data Structure for Advance Reservations of Grid Resources}

\subsection{Thoughts}
\begin{itemize}
    \item Discusses time-slotted data structures, segment tree.  Provides a search algorithm for an available interval or nearest one.
    \item May be useful for an efficient implementation.
\end{itemize}

\subsection{Notes}
\begin{itemize}
    \item Propose Grid advanced reservation Queue (GarQ) which is a new data structure that improves some weakness of Segment Tree and Calendar Queue.  Demonstrate superiority of the proposed structure by conducting a detailed performance evaluation on real workload traces.
    \item Advanced Reservations allows users to gain simultaneous and concurrent access to adequate resources for the execution of applications.
    \item Tree-based data structures are commonly used for admission control in network bandwidth reservation (refs 3, 21, 23).
    \item Describe modified versions of Linked List and Segment Tree data structures to support add, delete, and search as well as the interval search operation capable of dealing with advanced reservations in computational Grids.
    \item Model composed of a reservation system responsible for handling reservation queries and requests, a grid consisting of a grid information service, resources, and users.
\end{itemize}

\section{Link Scheduling in Sensor Networks: Distributed Edge Coloring Revisited}

\subsection{Thoughts}
\begin{itemize}
    \item When nodes in a quantum network are not attempting entanglement generation according to a TDMA schedule, they may focus on preserving entanglement or other local computations.
    \item Comparing to the edge coloring problem may be a useful approach.
    \item Problem is that all transmissions are assumed to take the same amount of time (1 slot).  Could slots be made large enough to also have this type of affect.  Could assign an edge multiple colors for each of the timeslots that it occupies?
    \item NP-Completeness of minimum number of timeslots ref 21 could be useful
\end{itemize}

\subsection{Notes}
\begin{itemize}
    \item Consider problem of link scheduling in a sensor network employing a TDMA MAC protocol.
    \item Involves two phases, assign a color to each edge in the network such that no two edges incident on the same node are assigned the same color.  Distributed edge coloring algorithm that needs at most delta+1 colors, where delta is the maximum degree of the graph.
    \item Second phase maps each color to a unique timeslot and attempt to identify a direction of transmission along each edge such that the hidden terminal and exposed terminal problems are avoided.
    \item Reference 5 discusses TDMA MAC protocols.  These eliminate collisions, guarantee fairness and provie bounds on per-hop latency.  To conserve energy, a node employing a TDMA MAC protocol can switch off its transceiver when it is neither transmitting nor receiving.
    \item References 6 and 21 discuss link scheduling.
    \item Edge coloring as a link scheduling problem - Valid timeslot assignment for nodes can be obtained by mapping each timeslot to a color.  In wireless sensor networks this causes collision problems (probably not in quantum).
    \item Timeslot assignment to nodes is referred to as broadcast scheduling (refs 2, 20, 23).
    \item The problem of assigning timeslots to edges using a minimum number of timeslots is known to be NP-complete (ref 21)
\end{itemize}

\section{On the Complexity of Scheduling in Wireless Networks}
Sharma, Mazumdar, Shroff

\subsection{Thoughts}
\begin{itemize}
    \item $K=1$ hop problem may be related to single comm q case?
    \item Ref 30, Tassiulas and Ephremides characterized the capacity region of constrained queueing systems, develop a queue length based scheduling scheme that is throughput-optimal (stabilizes the network if the user rates fall within the capacity region of the network)
    \item References 34, 23, 22, 29, 7 show work in cross-layer optimization algorithms that try to consider multiple criteria like optimal routing, link scheduling, and power control.
    \item Changing conditions in wireless networks may be similar to how quantum devices need to be recalibrated and drift.
    \item References 16, 26, 3, 35 discuss fair resource allocation in wireline networks.
    \item References 4, 19, 21, 33, 28, 36, 24 incorporate congestion control frameworks.  Congestion control component controls the rate at which users inject data into the network so as to ensure that the user rates fall within the capacity region of the network.
    \item Shows a general global optimization problem for schedulers in networks, these are known to be NP-Complete and Non-Approximable.
    \item Consider the Maximum Weighted K-Valid Matching Problems (MWKVMPs) that arise as simplifications to the scheduling problem.
    \item Node exclusive interference model for the single communication qubit case.  Ref 11 has polynomial time link scheduling algorithm.
    \item Refs 4, 5, 19 have distributed link scheduling algorithm
    \item
\end{itemize}

\subsection{Notes}
\begin{itemize}
    \item Consider the problem of throughput-optimal scheduling in wireless networks subject to interference constraints.
    \item Interference modeled using a family of $K$-hop interference models defined as one for which no two links within $K$ hops can successfully transmit at the same time.
    \item For $K=1$ the resulting problem is the Maximum Weighted Matching problem which can be solved in polynomial time.
    \item For $K > 1$ show that resulting problems are NP-Hard and cannot be approximated within a factor that grows polynomially with the number of nodes.
    \item Show that for specific kinds of graphs used to model the underlying connectivity graph of wireless networks the resulting problems admit polynomial time approximation schemes.
    \item Simple greedy matching algorithm provides a constant factor approximation to the scheduling problem for all $K$ in this case.
    \item Capacity of wireless links fluctuate due to fading, changes in power allocation or routing changes.
    \item Node exclusive interference model commonly used model for bluetooth and FH-CMDA networks.  Only constraint on the set of edges scheduled to transmit is that it must constitute a matching.
    \item Reference 11 develops a polynomial time link scheduling algorithm under node exclusive interference model.
    \item References 19, 4, 5 developed distributed schemes that guarantee a throughput within a constant factor of the optimal.
\end{itemize}

\section{Pinwheel scheduling with two distinct numbers}
Holte, Rosier, Tulchinsky, Varvel

\subsection{Thoughts}
\begin{itemize}
    \item Could be used for categorizing different types of traffic and using pinwheel problem.
    \item Other known results, every instance of pinwheel scheduling with density at most 3/4 has a solution, every instance with three distinct repeat times and density at most 5/6 has a solution.  When there exists a solution an upper bound on the period is at most the product of the repeat times (exponential), not always possible to find a sub-exponential length schedule.  With compact representation that shows distinct repeat times and number of objects with that time the pinwheel scheduling is NP-Hard.
\end{itemize}

\subsection{Notes}
\begin{itemize}
    \item Interesting questions - Determining whether schedules exist, minimum cyclic schedule length, creating an online scheduler.
    \item Any instance with density = $\sum_{i=1}^n \frac{1}{a_i} > 1$ cannot be scheduled.  Paper concerns element having only two distinct values.
    \item All such instances with only two values and $d \leq 1$ can be scheduled using a strategy based on balancing.  Schedule created is not always of minimum length however.  More complicated method used to create a minimum-length cyclic schedule.  Both polynomial time algorithms but former much easier to compute than latter.
    \item Show how to use either method to produce a fast online scheduler.
    \item Minimum cycle length may be exponential in the length of the input (ref 2).
    \item Family of hard-real-time scheduling problems in refs 4,5,6,8,9.  Periodic maintenance problem EXACTLY every $a_i$ slots.
    \item Decision and scheduling problems for dense instances of up to three distinct numbers can be solved in polynomial time.  Minimum schedule length is the LCM of the three numbers.
    \item Dense instances have interesting properites: Minimum schedule length for instances that can be scheduled is the LCM of distinct numbers.  Slots assigned to item i must occuir exactly $a_i$ slots apart.  These and related properties do not hold for nondense instances.
    \item Multiset representation $\{x, a, y, b\}$ means there are $a$ elements with frequency $a_i=x$ and $b$ elements with frequency $a_i=y$.  In this case we have $a > 0$, $b > 0$, $\frac{x}{a} > 1$ (because $\frac{a}{x} < 1$) and similarly $\frac{y}{b} > 1$.  If dense then $\frac{a}{x} + \frac{b}{y} = 1$
\end{itemize}

\section{TMDA Scheduling with Maximum Throughput and Fair Rate Allocation in Wireless Sensor Networks}

\subsection{Thoughts}
\begin{itemize}
    \item These types of protocols are called Media Access Control (MAC) protocols
    \item These papers always describe the model they assume for the network
\end{itemize}

\subsection{Notes}
\begin{itemize}
    \item Propose network-wide optimized TDMA scheduling scheme for WSNs
    \item Formulate the rate allocation problem based on the Lexicographic Max Min (LMM) criterion which takes fairness, throughput maximization, and slot reuse into consideration.
    \item Develop a polynomial-time algorithm by exploiting iterative linear program to solve LMM optimization
    \item Maximizing sum of data rates (MSDR) of all nodes can easily lead to a baised rate allocation
    \item Exploit slot reuse to improve maximum throughput, introduce slot reuse control parameter $\epsilon$ in the LMM rate allocation problem.  According to the optimal rate allocation vector and relay scheme derived from the LMM optimization, we then propose a TDMA scheduling algorithm, utilizing slot reuse, to achieve a minimum tDMA frame length.
    \item Slot reuse enables the improvement of the network throughput, the limited network bandwidth should also be considered.  Develop a procedure combining the LMM rate allocation and the TDMA scheduling algorithm to iteratively calculate a proper slot reuse control parameter.
    \item
\end{itemize}

\section{Scheduling Algorithms for TDMA Wireless Multihop Networks Thesis - CONTINUE THIS}
Peter Djukic

\subsection{Thoughts}
\begin{itemize}
    \item Frame utilization is a good metric to look at.
    \item Is there an analogous way to view channel quality as done here?
    \item Notion of a conflict graph in network when resources are/not available for generating entanglement with neighbors.  Thesis shows figures depicting different interference modes.  1) two nodes attempting entanglement with a node that only has one remaining resource, 2). So a static conflict graph might indicate nodes that do not have resources to support generating links on all connected edges, or it can dynamically be generated when assigning slots and showing which links can no longer be supported.
    \item Does routing provide a path or a protocol?  Assume someone gives us a protocol, not an ordered set of edges because protocols may be more complex.
    \item Computation of requested link rates may be slightly different because it does not translate directly into the end-to-end rate of the connection.  Depends on how many links need to be generated as part of the protocol.  This could still be useful.
    \item Number of requested slots depends on the number of bits that can be transmitted per slot, in our case this is most likely less than 1.
    \item One of the main differences between our problem and classical networking scheduling is that packets can be stored and forwarded on any of the scheduled link transmissions in the future, whereas the entanglement generated NEEDS to belong to it's associated generated entanglement so that it can be used properly.
    \item Create new schedule with set of rates, do not try to keep the same slots occupied between frames.
    \item Look into the multi-commodity problem.
    \item Look into mesh networks and 802.16.
\end{itemize}

\subsection{Notes}
\begin{itemize}
    \item Link rates and resulting schedules are determined from end-to-end rates.  Connections request their end-to-end rates and a scheduler grants end-to-end rates through a schedule.  Since a schedule does not change between requests it is possible that schedule is temporarily not matched with the required end-to-end connections. (in 802.16 usually on the order of milliseconds.
    \item Frame Utilization $\rho$ - The ratio of slots carrying traffic to the total number of slots in the data sub-frame.
    \item Goal is to find scheduling algorithms that minimize $\rho$  given a set of end-to-end requested rates.  Consistent with notion of finding minimum length TDMA schedules.  Synonymous with maximizing end-to-end throughput.
    \item Model channel quality using the number of bits transmitted in each slot.
    \item Model conflict graph in the network that keeps track of interference of wireless links.  Triplet $G_c (E,C,f_c)$ where $E$ is the set of edges, $C$ the set of TDMA conflicts, and $f_c$ maps $C$ to a set containing pairs of links that have conflicts.
    \item Assume that a routing protocol establishes routes between nodes and are represented with ordered sets of links (end-to-end paths in the topology graph).
    \item Given the requested end-to-end conection rates, find requested link rates by adding up connections traversing each link.  Represent it with a vector of individual link rates.
    \item The number of requested slots for each link in the frame matches the requested link rate.  Number of slots for each link in a frame matches the requested link rate ($\frac{r_j}{b_j}T_f$ where $r_j$ is rate, $b_j$ is bits transmitted per slot, $T_f$ is the frame duration in seconds.)
    \item Duration of a link's transmission is then the number of slots multiplied by the slot duration.
    \item Link capacity constrains the achievable rate across all connections
    \item DAS problem like, calculate requested link durations based on requested rates, find a vector of starting times such that a schedule exists with the desired rates.  Only tells us if there is/not a schedule.
    \item ML-DAS problem tries to maximize the durations with factor $\alpha \leq 1$ such that a schedule exists.  By maximizing $\alpha$ we maximize the link durations.  A feasible schedule might only be possble if we reduce the durations by some amount, by maximizing them we find the minimum length schedule that can satisfy the desired rates (reduced by the factor $\alpha$).
    \item Techniques do not try to maintain the same set of slots between frames, if there is a new set of links we create a new schedule with the set of rates and send it out, so slot positions may change.
    \item Four reasons to solve the maximum concurrent flow problem, 1) Without delay constraints, problem viewed as the problem of finding the end-to-end "capacity" of wireless networks, 2) Corresponds to the "minimum length" or "maximum utilization" TDMA scheduling problem, 3) Optimization produces end-to-end rates that satisfy a limited proportional fairness property, 4) Method of framing the problem fits nicely into the 802.16 scheduling framework.
    \item Joint rate control and scheduling - previous optimization needs the requested end-to-end rates before it can proceed, requires operator input which is not desirable in mesh networks.  Generalize the problem so that the requested rates are not necessary and at the optimum point, the granted end-to-end rates satisfy a property such as proportional fairness, max-min fairness or maximum profit. Generalize the previous problem by using a utility function associated with the end-to-end rate.
    \item Joint routing and scheduling - Looking for best rates over all paths results in the multi-commodity problem.  This thesis uses a set of fixed paths.  In the multi-commodity problem, there are $p$ commodities corresponding to $p$ end-to-end connections, where it is possible that there are more end-to-end connections than nodes in the network ie $p \geq n$.  Suppose we have a connection $\phi$ with source and destination nodes $v_i$ and $v_j$.  At the source node, $x_i^\phi > 0$ is the number of bits sent to the connection's destination in one frame.  $2 \leq i \leq n$ corresponds to uplink connections and $i=1$ for the downlink connections.  At the destination node, $-x_j^\phi$ is the number of bits reaching the node of the connection in one frame.  $2 \leq j \leq n$ for mesh networks. Multi-commodity problem notoriously hard and solution provides multiple paths which makes routing complicated.  
    \item 802.16 requires a solution that provides a set of routes that form a tree.
    \item TDMA Scheduling - Examine the scheduling problem when the number of slots in each frame on the virtual slots axis is fixed and end-to-end delay is not an issue.  Delay constrained TDMA discussed later.
    \item 
\end{itemize}

\section{A Negotiation Based TDMA Scheduling with Consecutive slot assignments for wireless sensor networks}

\subsection{Thoughts}
\begin{itemize}
	\item Using locations in schedules to share synchronization mechanisms is an interesting aspect for removing clock drift. (This multihop parent-children broadcast synchronization approach is similar to root-neighbors synchronization approach in FTSP [32]. FlexiTP paper - The
FlexiTP time synchronization scheme is desirable because children only need to have the same clocks as their parent to ensure that a parent is in the receive mode when a child sends data to it and vice versa. This local synchronization scheme is simple but effective because clock drift is minimized by synchronizing nodes during each data- gathering cycle. Furthermore, it incurs low overheads since the synchronization message is piggybacked to the MFS packet.)
    \item Diagram style is very nice.
    \item Multi-hop slot propagation might be interesting idea for single communication qubit networks
\end{itemize}

\subsection{Notes}
\begin{itemize}
    \item To avoid transmission collisions between schedules can also propagate slot info to three(+)-hop neighbors,
    \item In this paper, we propose a TDMA scheduling with well-designed slots negotiation and consecutive slots assignment mechanisms. Furthermore, our approach adopts a local time synchronization mechanism to remove the impact of clock drift. In our approach, each node’s schedule consists of slots which are used to data collection and time synchronization, respectively. Slots are assigned to nodes in the initial phase. Once all nodes establish their schedules, they receive and transmit data according to their schedules in each data collection cycle.
    \item 
\end{itemize}

\section{Optimal Timeslot Size for Synchronous Optical Burst Switching}

\subsection{Thoughts}
\begin{itemize}
    \item Explanation of guard times nice.  Important to remember that the slot size has an impact on how much guard time ends up filling the frame.  Trade off with granularity of link usage (bursts) and spending more of frame in guard time.  What if we have mini slots in slots so guard times only occur every $N$ mini slots?
    \item Because link generation is low probability, can we model entanglement generation as "bursty"?
    \item Idea to think of timeslot utilization using probability of generating adjacent links in the network.  There is a point where increasing the slot duration increases the number of links expected to be built in a slot but may lose rate due to switching links less frequently. This suggests that networks with different probabilities of generating elementary links have different optimal slot sizes.
    \item Calculation of burst blocking probability uses equation in reference 2, might be useful for above
    \item 
\end{itemize}

\subsection{Notes}
\begin{itemize}
    \item Guard time used between consecutive slots to accompany device calibration delays
    \item Investigate effect of timeslot size in order to provide an analytical framework for estimating the optimized solution, based on a given network configuration and traffic characteristics/
    \item  Analyzes time slot utilization based on the amount of bursty traffic expected provided a probability distribution.
    \item Weighted Burst Loss Approximation - Compute offered load in the network, approximate offered load on each link, and approximate burst blocking probability at each link.
    \item 
\end{itemize}

\section{Accurate clock synchronization for IEEE 802.11-based multi-hop wireless networks}
\subsection{Thoughts}
\begin{itemize}
    \item Interesting, might be useful for some protocol specific things.
\end{itemize}


\subsection{Notes}
\begin{itemize}
    \item IEEE 802.11 uses a 64-bit TSF counter with micro-second resolution for synchronizing nodes in wireless network operating in ad-hoc mode.  Nodes broadcast their TSF value during beacon periods and update local TSF counter to the latest one seen.
    \item NTP most commonly used IEEE standard
    \item 
\end{itemize}

\section{Optimization based rate allocation and scheduling in TDMA based wireless mesh networks}
\subsection{Thoughts}
\begin{itemize}
    \item Network Utility Maximization (ref 5), proposed for internet congestion control (ref 14, 15), important tool for modeling and designing resource allocation algorithms
    \item TDMA MAC protocol ref 6
    \item CSMA style protocol not chosen due to difficulty in QoS support
    \item Ref 19 contention models
    \item References 13 and 19 using contention graphs $G_C(V_C, E_C)$ where $V_C$ contains all transmissions in the network and $E_C$ indicates that two vertices contend with each other.
    \item References 12 and 20 for clique/independent set stuff.
    \item Reference 7 Least Overlapped First scheduling algorithm
    \item Figure style is nice for schedules
    \item Look at the algorithm more
\end{itemize}

\subsection{Notes}
\begin{itemize}
    \item Propose a framework that performs both rate allocation and scheduling for unicast and multicast traffic in TDMA-based wireless mesh networks.
    \item Rate allocation algorithm based on Network Utility Maximization.  Graph coloring-based scheduling algorithm achieves the allocated rates.  
    \item Scheduling algorithm based on graph coloring of the contention graph and assumes the spatial TDMA MAC protocol
    \item Provides efficient and fair rate allocation for both unicast and multicast traffic, framework effectively schedules the allocated rates which results in guaranteed throughput and bounded delay for session recipients, efficient and suitable for centralized impelementation
    \item Rate allocation takes variable link capacities into consideration
    \item By using perfect contention graphs to model rate allocation constraints, guaranteee that the allocated rates can be supported by an efficient scheduling algorithm proposed
    \item Define notion of $transmission$, which is a generalization of a link.  A transmission consists of a sender, list of recipients, session carried by transmission, transmission rate used.
    \item Transmission Contention Graph - Ref 19 - Protocol Model and Physical Model.  Example of Protocol Model in ref 8. Under this model every link-layer transmission rate corresponds to a fixed transmission range and interference range.  A transmission $i$ conflicts with transmission $j$ if 1) Both transmissions share the same sender, or 2) any recipient of transmission $j$ is within the interference range of the sneder of transmissoin $i$ or vice versa.
    \item Define a transmission contention (conflict) graph based on the contention relationship among different transmissions.  Contention graphs have been used in several papers to model network resource constraints.
    \item Maximal cliques and maximal independent sets of contention graphs are interesting.  A set of nodes is a clique if its induced subgraph is complete.  A maximal clique is defined as a clique that is not contained in any other clique.  Denote the set of maximal cliques of a contention graph as $C$.  An Independent Set is a set of nodes that are not connected by any edges, and a maximal independent set is an independent set not contained by any other independent set.
    \item For a contention graph $G_C$, $I$ is the family of all independent sets of the graph.  Schedule $D$ can be defined as an infinite sequence of independent sets $I_1, I_2,...,I_k,...$ where $I_k \in I$.
    \item Compute a frequency of transmission and claim that it can be treated as the normalized bandwidth allocated to a specific transmission.  A vector of frequencies is clique feasible for the contention graph if $\sum_{i \in C_j} f_i \leq 1, \all C_j \in C$
    \item Has been shown that if the contention graph is a perfect graph, clique feasibility is equivalent to scheduling feasibility of the frequency vector.
    \item A perfect graph is a graph in which every induced subgraph can be colored with $p$ colors where $p$ is the size of the largest clique in the subgraph,  A chordal graph is a graph that does not contain an induced $k-$cycle for $k \geq 4$ is an instance of a perfect graph. 
\end{itemize}

\section{On the Scalability of IEEE 802.11 Ad Hoc Networks}
\subsection{Thoughts}
\begin{itemize}
    \item Might provide some insights into how clock synchronization done in 802.11 and what could be limitations for assuming so in the quantum networks.
    \item Reference 7 does an analysis of the effect of network size and traffic patterns on the capacity of ad hoc wireless networks, might be useful to apply to this MAC protocol.
    \item Lamport also proposes a synchronization mechanism in reference 6
\end{itemize}

\section{Link Scheduling Algorithms for Wireless Mesh Networks}
\subsection{Thoughts}
\begin{itemize}
    \item All papers begin by specifying a model of the network, should do this for work.
    \item Definitions for protocol interference and physical interference model definitions in reference 19 could be a good guide to defining a new interference model for quantum networks that motivates link scheduling.
\end{itemize}

\subsection{Notes}
\begin{itemize}
    \item Reference 18 shows optimal link-scheduling is NP-hard, also shows a graph coloring algorithm
    \item Protocol interference and physical interference models.
\end{itemize}

\section{A dynamic adjustable contention period mechanism and adaptive backoff process to improve the performance for multichannel mesh deterministic access in wireless mesh LAN}

\subsection{Thoughts}
\begin{itemize}
    \item A contention-based mechanism can be formulated by simply sending the control messages to the midpoint without actually performing the photon-emission.  Can split time into a contention period where everyone is trying to attempt entanglement generation using a midpoint but only begins photon emission after the contention period is over, maybe midpoint can be involved in deciding which end node(s) get to go-ahead with entanglement generation?  Avoids unecessary entanglement attempts but introduces additional noise on the qubits due to duration of contention period.
    \item This work uses the IEEE802.11 ad-hoc timing synchronization mechanism in reference 30.
    \item Distributed coordination function (DCF)?  Used at beacon intervals?
\end{itemize}

\subsection{Notes}
\begin{itemize}
    \item Contention mechanism shown in Figure 2 may be a useful idea for a CSMA-like MAC protocol.
    \item Mesh point sends beacon in accordance with the principles of the distributed coordination function (DCF) at the beginning of each beacon interval.  Other MPs cease sending beacons and take the timestamp values in the beacons if any MP sends the bacon successfully.
\end{itemize}

\section{An On-demand and Dynamic Slot Assignment Protocol for Ad Hoc Networks}

\subsection{Thoughts}
\begin{itemize}
    \item Argue that applying GPS or time analysis schemes in reference 1 can be used for slot synchronization.
    \item Figures on different reservation collisions may be useful for thesis.
    \item Theoretical performance analysis based on slot collisions may be useful.
\end{itemize}

\subsection{Notes}
\begin{itemize}
    \item Dynamic slot assignment is difficult to realize as ad hoc networks are distributed and their topologies are variable.
    \item Several slot assignment protocols for ad hoc networks have been proposed which can be classified into three classes.  Absolute toplogoy transparent (like TSMA in ref 2), insensitive to toplogy variation (like FPRP, Five Phase Reservation Protocol, in 3, ref 4 also has something), or assigning slot to node based on its two hop neighbor information (like USAP, Unifying Slot Assignment Protocol, in references 6 and 7).
    \item Most current slo tassignment schemes for ad hoc networks are inefficient in adapting to variations of applications and network toplogy like TSMA and USAP,FPRP has partitioned TDMA frames that contain a reservation subframe an dinformation subframe.  These subframes interleaved periodicallywhich allows for slot competition amongst neighbors and to inform neighbors of competition results.  Winners are allowed to use corresponding channels.
    \item Proposed protocol (ODSA) decreases slot reservation collisions by using randomness in slot selection.  On top of this, it should be able to adapt to variations in time delay and ensure time delay which is important for ad hoc networks with real-time applications.
\end{itemize}

\section{An Evolutionary-Dynamic TDMA Slot Assignment Protocol for Ad Hoc Networks}

\subsection{Thoughts}
\begin{itemize}
    \item Discussion of frame format (length, organization) and reservation negotiation should go into thesis.
    \item Discusses a distributed approach where frames have slots that are reserved for reservation negotiation.  This isn't necessarily needed in the link scheduling protocol in the distributed case since we assume the scheduled resource is quantum and not classical.
    \item Also discusses how nodes join the network and what information they obtain.  Nodes joining a quantum network would contact a centralized controller to obtain frame/slot information.
\end{itemize}

\subsection{Notes}

\section{Network Flows Theory, Algorithms, and Applications}

\subsection{Notes}
\begin{itemize}
    \item Section 3.5 - Flow decomposition algorithms - Maybe not too useful
    \item Section 5.1 - Label Correcting Algorithms
    \item Section 6 - Maximum Flows
    \item Section 8 - Maximum Flows,  Additional Topics
    \item Section 9 - Minimum Cost Flows
    \item Section 12 - Assignments and Matchings
    \item Section 14 - Convex Cost Flows
    \item Section 15 - Generalized Flows
    \item Section 17 - Multicommodity Flows
    \item Section 19.6 - Dynamic Flows
\end{itemize}

\subsection{Thoughts}
\begin{itemize}
    \item Flow Decomposition
    \begin{itemize}
        \item Formulating network flow problems can be modeled using arcs or flows on paths and cycles.
	\item Arc flow formulation means we have a vector $x=\{x_{ij}\}$ that satisfies:
		$$\sum_{\{j:(i,j) \in A\}} x_{ij} - \sum_{\{j:(j,i) \in A\}} x_{ji} = -e(i) \text{   for all } i \in N$$
		$$0 \leq x_{ij} \leq u_{ij} \text{   for all } (i,j) \in A$$
        \item This is to say that the imbalance of a node is equal to the difference in it's inflow and it's outflow.  An imbalance greater than 0 corresponds to an excess node and an imbalance less than zero corresponds to a deficit node.  Zero is a balanced node.
	\item Flow Decomposition Problem - Every path and cycle flow has a unique representation as nonnegative arc flows.  Conversely, every nonnegative arc flow x can be represented as a path and cycle flow (though not necessarily unique) with the following properties:
	\begin{itemize}
	    \item Every directed path with positive flow connects a deficit node to an excess node.
            \item At most n+m paths and cycles have nonzero flow; out of these, at most m cycles have nonzero flow.
	\end{itemize}
    \end{itemize}
    \item Label Correcting Algorithms
    \begin{itemize}
        \item 
    \end{itemize}
\end{itemize}


\section{Real-Time Systems Lecture Notes - Giorgio Buttazzo}

\subsection{Thoughts}
\begin{itemize}
    \item Task definition useful
    \item Can model idle behavior in protocols at nodes as "busy-wait" times where concurrent actions can be placed into the schedule (lecture 2, page 12 of 15).
    \item Mention of concurrency and conflicts with shared resources might be useful when considering interleaving protocols and having enough resources to support executing them concurrently?
    \item Our problem seems Nonpreemptive, Static, Offline, Use of Optimal vs Heuristic is explored
    \item Possible heuristics: Shortest Job First (Maybe shortest protocol first?), Priority Scheduling,
    \item Scheduling algorithms also accompanied with a feasibility test to make sure schedule is possible.
    \item Deadlines of individual bell pairs may be related to whether they need to be available at the same time or not
\end{itemize}

\subsection{Notes}
\begin{itemize}
    \item Task definition - Has an activation time $a_i$, a start time $s_i$, a computation time $C_i$ and a finish time $f_i$.  The response time of a task $R_i=f_i-a_i$.
    \item A Real-Time Task is a task characterized by a timing constraint on its response time, called a deadline $d_i$. Relative deadline $D_i$ from activation time $a_i$. A task is feasible if it is guaranteed to complete within its deadline $d_i$ or equivalently the response time is less than the relative deadline $R_i \leq D_i$.
    \item Slack corresponds to the amount of time between $f_i$ and $d_i$ if $d_i - f_i > 0$.  If finish time after deadline then this is called lateness $f_i - d_i$.
    \item There are time driven tasks (periodic) and event-driven tasks (aperiodic).
    \item Periodic tasks have activation times $a_{i,k} = \Phi_i + (k-1)T_i$ where $k$ enumerates the instance of periodic task $i$ with periodicity $T_i$.  The deadlines $d_{i,k}=a_{i,k} + D_i$ and often $T_i=D_i$.
    \item Hard tasks must meet deadlines, Firm tasks become invalid if they miss deadline, Soft tasks has flexible deadlines.
    \item Precedence constraints impose an ordering in the task execution.
    \item If a task must wait for I/O or data concurrency allows another task to run during that interval.
    \item Concurrency becomes superior when managing periodic tasks at different rates (using rate monotonic). But can introduce conflicts when using shared resources.
    \item Some simplifying assumptions: Single Processor, Homogenous Task Sets, Fully Preemptive Tasks, Simultaneous Activations, No precedence constraints, No resource constraints.
    \item Descriptions of Preemptive/Nonpreemptive, Static/Dynamic, Online/Offline, Optimal/Heuristic
    \item Optimality Criteria: Minimizing maximum lateness, minimizing number of missed deadlines, Maximizing cumulative value of tasks assigned with values
    \item Discussion of handling precedence requests (lecture 3)
    \item Examples of feasible/infeasible schedules using different algorithms
    \item
\end{itemize}

<<<<<<< HEAD
\section{Scheduling: An Engineering Approach to Computer Networking}

\subsection{Thoughts}
\begin{itemize}
	\item For protocols using RMS/EDF, space protocols that have slack and permitted extension (spacing between actions in protocol).  But how do we know which actions in the protocol can be shifted around?
\end{itemize}

\subsection{Notes}
\begin{itemize}
    \item Fairness: Each connection gets no more than it wants, in case of excess it is equally shared.
    \item EDF scheduling using periodic deadlines based on period to achieve desired rate
\end{itemize}

\section{Lightweight EDF Scheduling with Deadline Inheritence}
\subsection{Thoughts}
\begin{itemize}
	\item Utilization $U$ of a schedule $\Omega$ is $U=\sum_{i=0}^n \frac{C_i}{T_i}$, in order to be schedulable $U \leq 1$ must hold.
	\item CPU time that must be available between 0 and $t$ for a schedule $\Omega$ to be schedulable: processor demand $H(t)=\sum_{i=0}^n \lfloor \frac{t - D_i + T_i}{T_i} \rfloor C_i$.
	\item The workload $W(t)$ represents the cumulative amount of CPU time that is consumable by all task releases between time 0 and $t$ is $W(t)=\sum_{i=0}^n \lceil \frac{t}{T_i} \rceil C_i$.
	\item Observation by Baruah et al (ref 3), "If for any interval of length $L$, all work load offered during $[0,L]$ can be resolved before or at $L$, then this can be concluded for any arbitrary time interval $[t, t+L]$.
	\item Figure 1 shows $H(t)$ and $W(t)$ for a sample test set.  When $W(t)$ touches the diagonal it means that the schedule is feasible.  If $H(t)$ cross the diagonal it means the schedule is infeasible.
	\item Presents an algorithm using a queue and stack for scheduling EDF style.
	\item For shared resources, released tasks stay on the Released Queue if it needs resources that are already in use by one of the tasks in the Run Stack, even if such a released task has a shorter deadline.  So once  task is on the Run Stack it will never claim a resource held by another preempted task.  This is enforced using a mechanism called deadline inheritence, similar to priority inheritence in reference 6.
	\item Deadline inheritence assigns each resource an inherited deadline which is the minimum deadline of all tasks using the resource.  The inherited deadline of a task is then the minimum deadline of all resources in use at a point in time.  A tasks inherited deadline then changes as the task acquires and releases resources.
\end{itemize}

\subsection{Notes}

=======
\section{Deterministic Networking Problem Statement RFC 8557}
>>>>>>> 22125904

\subsection{Thoughts}
\begin{itemize}
    \item Super helpful
\end{itemize}

\section{Deterministic Networking (DetNet) Controller Plane Framework draft-malis-detnet-controller-plane-framework-02}

\subsection{Thoughts}
\begin{itemize}
\end{itemize}

\subsection{Notes}
\begin{itemize}
\end{itemize}

\section{}

\subsection{Thoughts}
\begin{itemize}
\end{itemize}

\subsection{Notes}
\begin{itemize}
\end{itemize}

\section{}

\subsection{Thoughts}
\begin{itemize}
\end{itemize}

\subsection{Notes}
\begin{itemize}
\end{itemize}
\end{document}<|MERGE_RESOLUTION|>--- conflicted
+++ resolved
@@ -738,7 +738,6 @@
     \item
 \end{itemize}
 
-<<<<<<< HEAD
 \section{Scheduling: An Engineering Approach to Computer Networking}
 
 \subsection{Thoughts}
@@ -767,9 +766,7 @@
 
 \subsection{Notes}
 
-=======
 \section{Deterministic Networking Problem Statement RFC 8557}
->>>>>>> 22125904
 
 \subsection{Thoughts}
 \begin{itemize}
